--- conflicted
+++ resolved
@@ -6,16 +6,7 @@
 from rest_framework_mongoengine.serializers import DocumentSerializer
 from rest_framework_mongoengine.viewsets import GenericViewSet
 
-<<<<<<< HEAD
-
-class PatchingDumbEmbedded(EmbeddedDocument):
-    name = fields.StringField()
-    numb = fields.IntField()
-    items = fields.ListField(fields.IntField())
-    emb = fields.EmbeddedDocumentField('self')
-=======
 from .models import DumbEmbedded
->>>>>>> 19fa480b
 
 
 class PatchingDumbDocument(Document):
@@ -25,8 +16,8 @@
     dct_fld = fields.DictField()
     intlst_fld = fields.ListField(fields.IntField())
     intdct_fld = fields.MapField(fields.IntField())
-    emb = fields.EmbeddedDocumentField(PatchingDumbEmbedded)
-    emb_lst = fields.EmbeddedDocumentListField(PatchingDumbEmbedded)
+    emb = fields.EmbeddedDocumentField(DumbEmbedded)
+    emb_lst = fields.EmbeddedDocumentListField(DumbEmbedded)
 
 
 class DumbSerializer(DocumentSerializer):
@@ -135,19 +126,6 @@
         ]
         assert patch.validated_data == expected
 
-<<<<<<< HEAD
-    def test_parsing_embedded(self):
-        patch = Patch(DumbSerializer(), data=[
-            {'path': "/emb", 'op': "set", 'value': {'name': "Foo", 'numb': "123"}}
-        ])
-        assert patch.is_valid(), patch.errors
-        expected = [
-            {'path': ("emb",), 'op': "set", 'value': PatchingDumbEmbedded(name="Foo", numb=123)}
-        ]
-        assert patch.validated_data == expected
-
-=======
->>>>>>> 19fa480b
 
 class TestPatchApplying(TestCase):
     def tearDown(self):
@@ -155,9 +133,9 @@
 
     def test_patch_obj(self):
         objects = [
-            PatchingDumbDocument.objects.create(name="dumb1", int_fld=1, lst_fld=['a', 'b', 'c'], emb=PatchingDumbEmbedded(name="emb1")),
-            PatchingDumbDocument.objects.create(name="dumb2", int_fld=2, lst_fld=['b', 'c', 'd'], emb=PatchingDumbEmbedded(name="emb2")),
-            PatchingDumbDocument.objects.create(name="dumb3", int_fld=3, lst_fld=['d', 'e', 'f'], emb=PatchingDumbEmbedded(name="emb3"))
+            PatchingDumbDocument.objects.create(name="dumb1", int_fld=1, lst_fld=['a', 'b', 'c'], emb=DumbEmbedded(name="emb1")),
+            PatchingDumbDocument.objects.create(name="dumb2", int_fld=2, lst_fld=['b', 'c', 'd'], emb=DumbEmbedded(name="emb2")),
+            PatchingDumbDocument.objects.create(name="dumb3", int_fld=3, lst_fld=['d', 'e', 'f'], emb=DumbEmbedded(name="emb3"))
         ]
 
         patch = Patch(data=[{'path': '/int_fld', 'op': 'inc', 'value': 100},
@@ -180,9 +158,9 @@
 
     def test_patch_set(self):
         objects = [
-            PatchingDumbDocument.objects.create(name="dumb1", int_fld=1, lst_fld=['a', 'b', 'c'], emb=PatchingDumbEmbedded(name="emb1")),
-            PatchingDumbDocument.objects.create(name="dumb2", int_fld=2, lst_fld=['b', 'c', 'd'], emb=PatchingDumbEmbedded(name="emb2")),
-            PatchingDumbDocument.objects.create(name="dumb3", int_fld=3, lst_fld=['d', 'e', 'f'], emb=PatchingDumbEmbedded(name="emb3"))
+            PatchingDumbDocument.objects.create(name="dumb1", int_fld=1, lst_fld=['a', 'b', 'c'], emb=DumbEmbedded(name="emb1")),
+            PatchingDumbDocument.objects.create(name="dumb2", int_fld=2, lst_fld=['b', 'c', 'd'], emb=DumbEmbedded(name="emb2")),
+            PatchingDumbDocument.objects.create(name="dumb3", int_fld=3, lst_fld=['d', 'e', 'f'], emb=DumbEmbedded(name="emb3"))
         ]
 
         patch = Patch(data=[{'path': '/int_fld', 'op': 'inc', 'value': 100},
@@ -202,52 +180,21 @@
 
     def test_patch_matched(self):
         objects = [
-<<<<<<< HEAD
-            PatchingDumbDocument.objects.create(
-                name="dumb1",
-                emb_lst=[
-                    PatchingDumbEmbedded(name="dumb1emb1", numb=11),
-                    PatchingDumbEmbedded(name="dumb1emb2", numb=12),
-                    PatchingDumbEmbedded(name="dumb1emb3", numb=13)
-                ]
-            ),
-            PatchingDumbDocument.objects.create(
-                name="dumb2",
-                emb_lst=[
-                    PatchingDumbEmbedded(name="dumb2emb1", numb=21),
-                    PatchingDumbEmbedded(name="dumb2emb2", numb=22),
-                    PatchingDumbEmbedded(name="dumb2emb3", numb=23)
-                ]
-            ),
-            PatchingDumbDocument.objects.create(
-                name="dumb3",
-                emb_lst=[
-                    PatchingDumbEmbedded(name="dumb3emb1", numb=31),
-                    PatchingDumbEmbedded(name="dumb3emb2", numb=32),
-                    PatchingDumbEmbedded(name="dumb3emb3", numb=33)
-                ]
-            ),
-=======
-            DumbDocument.objects.create(name="dumb1", emb_lst=[DumbEmbedded(name="dumb1emb1", foo=11),
+            PatchingDumbDocument.objects.create(name="dumb1", emb_lst=[DumbEmbedded(name="dumb1emb1", foo=11),
                                                                DumbEmbedded(name="dumb1emb2", foo=12),
                                                                DumbEmbedded(name="dumb1emb3", foo=13)]),
-            DumbDocument.objects.create(name="dumb2", emb_lst=[DumbEmbedded(name="dumb2emb1", foo=21),
+            PatchingDumbDocument.objects.create(name="dumb2", emb_lst=[DumbEmbedded(name="dumb2emb1", foo=21),
                                                                DumbEmbedded(name="dumb2emb2", foo=22),
                                                                DumbEmbedded(name="dumb2emb3", foo=23)]),
-            DumbDocument.objects.create(name="dumb3", emb_lst=[DumbEmbedded(name="dumb3emb1", foo=31),
+            PatchingDumbDocument.objects.create(name="dumb3", emb_lst=[DumbEmbedded(name="dumb3emb1", foo=31),
                                                                DumbEmbedded(name="dumb3emb2", foo=32),
                                                                DumbEmbedded(name="dumb3emb3", foo=33)]),
->>>>>>> 19fa480b
         ]
 
         patch = Patch(data=[{'path': "/emb_lst/S/name", 'op': 'set', 'value': "winner"}])
         assert patch.is_valid(), patch.errors
 
-<<<<<<< HEAD
-        queryset = PatchingDumbDocument.objects.filter(emb_lst__numb=22)
-=======
         queryset = DumbDocument.objects.filter(emb_lst__foo=22)
->>>>>>> 19fa480b
         patch.update_queryset(queryset)
         for o in objects:
             o.reload()
